/*
 * Copyright 2021 The Backstage Authors
 *
 * Licensed under the Apache License, Version 2.0 (the "License");
 * you may not use this file except in compliance with the License.
 * You may obtain a copy of the License at
 *
 *     http://www.apache.org/licenses/LICENSE-2.0
 *
 * Unless required by applicable law or agreed to in writing, software
 * distributed under the License is distributed on an "AS IS" BASIS,
 * WITHOUT WARRANTIES OR CONDITIONS OF ANY KIND, either express or implied.
 * See the License for the specific language governing permissions and
 * limitations under the License.
 */

import { CatalogEvent } from '@backstage/plugin-catalog-common';
import {
  ANNOTATION_LOCATION,
  Entity,
  stringifyEntityRef,
} from '@backstage/catalog-model';
import { assertError, serializeError, stringifyError } from '@backstage/errors';
import { EventBroker } from '@backstage/events';
import { Hash } from 'crypto';
import stableStringify from 'fast-json-stable-stringify';
import { Logger } from 'winston';
import { metrics } from '@opentelemetry/api';
import { ProcessingDatabase, RefreshStateItem } from '../database/types';
import { createCounterMetric, createSummaryMetric } from '../util/metrics';
import {
  CatalogProcessingEngine,
  CatalogProcessingOrchestrator,
  EntityProcessingResult,
} from './types';
import { Stitcher } from '../stitching/Stitcher';
import { startTaskPipeline } from './TaskPipeline';
import { PluginTaskScheduler } from '@backstage/backend-tasks';
import { Config } from '@backstage/config';

const CACHE_TTL = 5;

export type ProgressTracker = ReturnType<typeof progressTracker>;

export class DefaultCatalogProcessingEngine implements CatalogProcessingEngine {
  private readonly config: Config;
  private readonly scheduler?: PluginTaskScheduler;
  private readonly logger: Logger;
  private readonly processingDatabase: ProcessingDatabase;
  private readonly orchestrator: CatalogProcessingOrchestrator;
  private readonly stitcher: Stitcher;
  private readonly createHash: () => Hash;
  private readonly pollingIntervalMs: number;
  private readonly orphanCleanupIntervalMs: number;
  private readonly onProcessingError?: (event: {
    unprocessedEntity: Entity;
    errors: Error[];
  }) => Promise<void> | void;
  private readonly tracker: ProgressTracker;

  private stopFunc?: () => void;

<<<<<<< HEAD
  constructor(
    private readonly logger: Logger,
    private readonly processingDatabase: ProcessingDatabase,
    private readonly orchestrator: CatalogProcessingOrchestrator,
    private readonly stitcher: Stitcher,
    private readonly createHash: () => Hash,
    private readonly pollingIntervalMs: number = 1000,
    eventBroker?: EventBroker,
    private readonly onProcessingError?: (event: {
      unprocessedEntity: Entity;
      errors: Error[];
    }) => Promise<void> | void,
    private readonly tracker: ProgressTracker = progressTracker(eventBroker),
  ) {}
=======
  constructor(options: {
    config: Config;
    scheduler?: PluginTaskScheduler;
    logger: Logger;
    processingDatabase: ProcessingDatabase;
    orchestrator: CatalogProcessingOrchestrator;
    stitcher: Stitcher;
    createHash: () => Hash;
    pollingIntervalMs?: number;
    orphanCleanupIntervalMs?: number;
    onProcessingError?: (event: {
      unprocessedEntity: Entity;
      errors: Error[];
    }) => Promise<void> | void;
    tracker?: ProgressTracker;
  }) {
    this.config = options.config;
    this.scheduler = options.scheduler;
    this.logger = options.logger;
    this.processingDatabase = options.processingDatabase;
    this.orchestrator = options.orchestrator;
    this.stitcher = options.stitcher;
    this.createHash = options.createHash;
    this.pollingIntervalMs = options.pollingIntervalMs ?? 1_000;
    this.orphanCleanupIntervalMs = options.orphanCleanupIntervalMs ?? 30_000;
    this.onProcessingError = options.onProcessingError;
    this.tracker = options.tracker ?? progressTracker();

    this.stopFunc = undefined;
  }
>>>>>>> eecf5f10

  async start() {
    if (this.stopFunc) {
      throw new Error('Processing engine is already started');
    }

    const stopPipeline = this.startPipeline();
    const stopCleanup = this.startOrphanCleanup();

    this.stopFunc = () => {
      stopPipeline();
      stopCleanup();
    };
  }

  async stop() {
    if (this.stopFunc) {
      this.stopFunc();
      this.stopFunc = undefined;
    }
  }

  private startPipeline(): () => void {
    return startTaskPipeline<RefreshStateItem>({
      lowWatermark: 5,
      highWatermark: 10,
      pollingIntervalMs: this.pollingIntervalMs,
      loadTasks: async count => {
        try {
          const { items } = await this.processingDatabase.transaction(
            async tx => {
              return this.processingDatabase.getProcessableEntities(tx, {
                processBatchSize: count,
              });
            },
          );
          return items;
        } catch (error) {
          this.logger.warn('Failed to load processing items', error);
          return [];
        }
      },
      processTask: async item => {
        const track = this.tracker.processStart(item, this.logger);

        try {
          const {
            id,
            state,
            unprocessedEntity,
            entityRef,
            locationKey,
            resultHash: previousResultHash,
          } = item;
          const result = await this.orchestrator.process({
            entity: unprocessedEntity,
            state,
          });

          track.markProcessorsCompleted(result);

          if (result.ok) {
            if (stableStringify(state) !== stableStringify(result.state)) {
              await this.processingDatabase.transaction(async tx => {
                await this.processingDatabase.updateEntityCache(tx, {
                  id,
                  state: {
                    ttl: CACHE_TTL,
                    ...result.state,
                  },
                });
              });
            }
          } else {
            const maybeTtl = state?.ttl;
            const ttl = Number.isInteger(maybeTtl) ? (maybeTtl as number) : 0;
            await this.processingDatabase.transaction(async tx => {
              await this.processingDatabase.updateEntityCache(tx, {
                id,
                state: ttl > 0 ? { ...state, ttl: ttl - 1 } : {},
              });
            });
          }

          const location =
            unprocessedEntity?.metadata?.annotations?.[ANNOTATION_LOCATION];
          for (const error of result.errors) {
            this.logger.warn(error.message, {
              entity: entityRef,
              location,
            });
          }
          const errorsString = JSON.stringify(
            result.errors.map(e => serializeError(e)),
          );

          let hashBuilder = this.createHash().update(errorsString);

          if (result.ok) {
            const { entityRefs: parents } =
              await this.processingDatabase.transaction(tx =>
                this.processingDatabase.listParents(tx, {
                  entityRef,
                }),
              );

            hashBuilder = hashBuilder
              .update(stableStringify({ ...result.completedEntity }))
              .update(stableStringify([...result.deferredEntities]))
              .update(stableStringify([...result.relations]))
              .update(stableStringify([...result.refreshKeys]))
              .update(stableStringify([...parents]));
          }

          const resultHash = hashBuilder.digest('hex');
          if (resultHash === previousResultHash) {
            // If nothing changed in our produced outputs, we cannot have any
            // significant effect on our surroundings; therefore, we just abort
            // without any updates / stitching.
            track.markSuccessfulWithNoChanges();
            return;
          }

          // If the result was marked as not OK, it signals that some part of the
          // processing pipeline threw an exception. This can happen both as part of
          // non-catastrophic things such as due to validation errors, as well as if
          // something fatal happens inside the processing for other reasons. In any
          // case, this means we can't trust that anything in the output is okay. So
          // just store the errors and trigger a stich so that they become visible to
          // the outside.
          if (!result.ok) {
            // notify the error listener if the entity can not be processed.
            Promise.resolve(undefined)
              .then(() =>
                this.onProcessingError?.({
                  unprocessedEntity,
                  errors: result.errors,
                }),
              )
              .catch(error => {
                this.logger.debug(
                  `Processing error listener threw an exception, ${stringifyError(
                    error,
                  )}`,
                );
              });

            await this.processingDatabase.transaction(async tx => {
              await this.processingDatabase.updateProcessedEntityErrors(tx, {
                id,
                errors: errorsString,
                resultHash,
              });
            });
            await this.stitcher.stitch(
              new Set([stringifyEntityRef(unprocessedEntity)]),
            );
            track.markSuccessfulWithErrors();
            return;
          }

          result.completedEntity.metadata.uid = id;
          let oldRelationSources: Map<string, string>;
          await this.processingDatabase.transaction(async tx => {
            const { previous } =
              await this.processingDatabase.updateProcessedEntity(tx, {
                id,
                processedEntity: result.completedEntity,
                resultHash,
                errors: errorsString,
                relations: result.relations,
                deferredEntities: result.deferredEntities,
                locationKey,
                refreshKeys: result.refreshKeys,
              });
            oldRelationSources = new Map(
              previous.relations.map(r => [
                `${r.source_entity_ref}:${r.type}`,
                r.source_entity_ref,
              ]),
            );
          });

          const newRelationSources = new Map<string, string>(
            result.relations.map(relation => {
              const sourceEntityRef = stringifyEntityRef(relation.source);
              return [`${sourceEntityRef}:${relation.type}`, sourceEntityRef];
            }),
          );

          const setOfThingsToStitch = new Set<string>([
            stringifyEntityRef(result.completedEntity),
          ]);
          newRelationSources.forEach((sourceEntityRef, uniqueKey) => {
            if (!oldRelationSources.has(uniqueKey)) {
              setOfThingsToStitch.add(sourceEntityRef);
            }
          });
          oldRelationSources!.forEach((sourceEntityRef, uniqueKey) => {
            if (!newRelationSources.has(uniqueKey)) {
              setOfThingsToStitch.add(sourceEntityRef);
            }
          });

          await this.stitcher.stitch(setOfThingsToStitch);

          track.markSuccessfulWithChanges(setOfThingsToStitch.size);
        } catch (error) {
          assertError(error);
          track.markFailed(error);
        }
      },
    });
  }

  private startOrphanCleanup(): () => void {
    const strategy =
      this.config.getOptionalString('catalog.orphanStrategy') ?? 'keep';
    if (strategy !== 'delete') {
      return () => {};
    }

    const runOnce = async () => {
      try {
        await this.processingDatabase.transaction(async tx => {
          const n = await this.processingDatabase.deleteOrphanedEntities(tx);
          this.logger.info(`Deleted ${n} orphaned entities`);
        });
      } catch (error) {
        this.logger.warn(`Failed to delete orphaned entities`, error);
      }
    };

    if (this.scheduler) {
      const abortController = new AbortController();

      this.scheduler.scheduleTask({
        id: 'catalog_orphan_cleanup',
        frequency: { milliseconds: this.orphanCleanupIntervalMs },
        timeout: { milliseconds: this.orphanCleanupIntervalMs * 0.8 },
        fn: runOnce,
        signal: abortController.signal,
      });

      return () => {
        abortController.abort();
      };
    }

    const intervalKey = setInterval(runOnce, this.orphanCleanupIntervalMs);
    return () => {
      clearInterval(intervalKey);
    };
  }
}

// Helps wrap the timing and logging behaviors
function progressTracker(eventBroker?: EventBroker) {
  // prom-client metrics are deprecated in favour of OpenTelemetry metrics.
  const promStitchedEntities = createCounterMetric({
    name: 'catalog_stitched_entities_count',
    help: 'Amount of entities stitched. DEPRECATED, use OpenTelemetry metrics instead',
  });
  const promProcessedEntities = createCounterMetric({
    name: 'catalog_processed_entities_count',
    help: 'Amount of entities processed, DEPRECATED, use OpenTelemetry metrics instead',
    labelNames: ['result'],
  });
  const promProcessingDuration = createSummaryMetric({
    name: 'catalog_processing_duration_seconds',
    help: 'Time spent executing the full processing flow, DEPRECATED, use OpenTelemetry metrics instead',
    labelNames: ['result'],
  });
  const promProcessorsDuration = createSummaryMetric({
    name: 'catalog_processors_duration_seconds',
    help: 'Time spent executing catalog processors, DEPRECATED, use OpenTelemetry metrics instead',
    labelNames: ['result'],
  });
  const promProcessingQueueDelay = createSummaryMetric({
    name: 'catalog_processing_queue_delay_seconds',
    help: 'The amount of delay between being scheduled for processing, and the start of actually being processed, DEPRECATED, use OpenTelemetry metrics instead',
  });

  const meter = metrics.getMeter('default');
  const stitchedEntities = meter.createCounter(
    'catalog.stitched.entities.count',
    { description: 'Amount of entities stitched' },
  );

  const processedEntities = meter.createCounter(
    'catalog.processed.entities.count',
    { description: 'Amount of entities processed' },
  );

  const processingDuration = meter.createHistogram(
    'catalog.processing.duration',
    {
      description: 'Time spent executing the full processing flow',
      unit: 'seconds',
    },
  );

  const processorsDuration = meter.createHistogram(
    'catalog.processors.duration',
    {
      description: 'Time spent executing catalog processors',
      unit: 'seconds',
    },
  );

  const processingQueueDelay = meter.createHistogram(
    'catalog.processing.queue.delay',
    {
      description:
        'The amount of delay between being scheduled for processing, and the start of actually being processed',
      unit: 'seconds',
    },
  );

  function processStart(item: RefreshStateItem, logger: Logger) {
    const startTime = process.hrtime();
    const endOverallTimer = promProcessingDuration.startTimer();
    const endProcessorsTimer = promProcessorsDuration.startTimer();

    logger.debug(`Processing ${item.entityRef}`);

    if (item.nextUpdateAt) {
      const seconds = -item.nextUpdateAt.diffNow().as('seconds');
      promProcessingQueueDelay.observe(seconds);
      processingQueueDelay.record(seconds);
    }

    function endTime() {
      const delta = process.hrtime(startTime);
      return delta[0] + delta[1] / 1e9;
    }

    function markProcessorsCompleted(result: EntityProcessingResult) {
      endProcessorsTimer({ result: result.ok ? 'ok' : 'failed' });
      processorsDuration.record(endTime(), {
        result: result.ok ? 'ok' : 'failed',
      });

      if (result.ok) {
        // TODO(timbonicus): do we need this event? should it only fire if there are changes?
        const event: CatalogEvent = {
          topic: 'backstage.catalog',
          eventPayload: {
            type: 'experimental.catalog.entity.processed',
            originatingEntityRef: stringifyEntityRef(result.completedEntity),
          },
        };
        eventBroker?.publish(event);
      }
    }

    function markSuccessfulWithNoChanges() {
      endOverallTimer({ result: 'unchanged' });
      promProcessedEntities.inc({ result: 'unchanged' }, 1);

      processingDuration.record(endTime(), { result: 'unchanged' });
      processedEntities.add(1, { result: 'unchanged' });
    }

    function markSuccessfulWithErrors() {
      endOverallTimer({ result: 'errors' });
      promProcessedEntities.inc({ result: 'errors' }, 1);

      processingDuration.record(endTime(), { result: 'errors' });
      processedEntities.add(1, { result: 'errors' });
    }

    function markSuccessfulWithChanges(stitchedCount: number) {
      endOverallTimer({ result: 'changed' });
      promStitchedEntities.inc(stitchedCount);
      promProcessedEntities.inc({ result: 'changed' }, 1);

      processingDuration.record(endTime(), { result: 'changed' });
      stitchedEntities.add(stitchedCount);
      processedEntities.add(1, { result: 'changed' });
    }

    function markFailed(error: Error) {
      promProcessedEntities.inc({ result: 'failed' }, 1);
      processedEntities.add(1, { result: 'failed' });
      logger.warn(`Processing of ${item.entityRef} failed`, error);
    }

    return {
      markProcessorsCompleted,
      markSuccessfulWithNoChanges,
      markSuccessfulWithErrors,
      markSuccessfulWithChanges,
      markFailed,
    };
  }

  return { processStart };
}<|MERGE_RESOLUTION|>--- conflicted
+++ resolved
@@ -60,22 +60,6 @@
 
   private stopFunc?: () => void;
 
-<<<<<<< HEAD
-  constructor(
-    private readonly logger: Logger,
-    private readonly processingDatabase: ProcessingDatabase,
-    private readonly orchestrator: CatalogProcessingOrchestrator,
-    private readonly stitcher: Stitcher,
-    private readonly createHash: () => Hash,
-    private readonly pollingIntervalMs: number = 1000,
-    eventBroker?: EventBroker,
-    private readonly onProcessingError?: (event: {
-      unprocessedEntity: Entity;
-      errors: Error[];
-    }) => Promise<void> | void,
-    private readonly tracker: ProgressTracker = progressTracker(eventBroker),
-  ) {}
-=======
   constructor(options: {
     config: Config;
     scheduler?: PluginTaskScheduler;
@@ -91,6 +75,7 @@
       errors: Error[];
     }) => Promise<void> | void;
     tracker?: ProgressTracker;
+    eventBroker?: EventBroker;
   }) {
     this.config = options.config;
     this.scheduler = options.scheduler;
@@ -102,11 +87,10 @@
     this.pollingIntervalMs = options.pollingIntervalMs ?? 1_000;
     this.orphanCleanupIntervalMs = options.orphanCleanupIntervalMs ?? 30_000;
     this.onProcessingError = options.onProcessingError;
-    this.tracker = options.tracker ?? progressTracker();
+    this.tracker = options.tracker ?? progressTracker(options.eventBroker);
 
     this.stopFunc = undefined;
   }
->>>>>>> eecf5f10
 
   async start() {
     if (this.stopFunc) {
