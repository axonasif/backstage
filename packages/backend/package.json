--- conflicted
+++ resolved
@@ -1,10 +1,6 @@
 {
   "name": "example-backend",
-<<<<<<< HEAD
-  "version": "0.2.1",
-=======
   "version": "0.2.3",
->>>>>>> fffca518
   "main": "dist/index.cjs.js",
   "types": "src/index.ts",
   "private": true,
@@ -26,13 +22,8 @@
     "@backstage/catalog-model": "^0.3.0",
     "@backstage/config": "^0.1.1",
     "@backstage/plugin-app-backend": "^0.3.0",
-<<<<<<< HEAD
-    "@backstage/plugin-auth-backend": "^0.2.2",
+    "@backstage/plugin-auth-backend": "^0.2.3",
     "@backstage/plugin-catalog-backend": "^0.3.0",
-=======
-    "@backstage/plugin-auth-backend": "^0.2.3",
-    "@backstage/plugin-catalog-backend": "^0.2.2",
->>>>>>> fffca518
     "@backstage/plugin-graphql-backend": "^0.1.3",
     "@backstage/plugin-kubernetes-backend": "^0.2.0",
     "@backstage/plugin-proxy-backend": "^0.2.1",
@@ -44,11 +35,7 @@
     "@octokit/rest": "^18.0.0",
     "azure-devops-node-api": "^10.1.1",
     "dockerode": "^3.2.0",
-<<<<<<< HEAD
-    "example-app": "^0.2.1",
-=======
     "example-app": "^0.2.3",
->>>>>>> fffca518
     "express": "^4.17.1",
     "express-promise-router": "^3.0.3",
     "knex": "^0.21.6",
